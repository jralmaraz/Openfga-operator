---
name: Build and Publish Container Image

on:
  push:
    branches: [main, develop]
    tags: ['v*']
  pull_request:
    branches: [main, develop]

env:
  REGISTRY: ghcr.io
  IMAGE_NAME: ${{ github.repository }}

jobs:
  build:
    runs-on: ubuntu-latest
    permissions:
      contents: read
      packages: write

    steps:
      - name: Checkout repository
        uses: actions/checkout@v4

      - name: Install Rust
        uses: dtolnay/rust-toolchain@stable

      - name: Cache cargo registry
        uses: actions/cache@v4
        with:
          path: |
            ~/.cargo/registry
            ~/.cargo/git
            target
          key: ${{ runner.os }}-cargo-${{ hashFiles('**/Cargo.lock') }}
          restore-keys: |
            ${{ runner.os }}-cargo-

      - name: Set up Docker Buildx
        uses: docker/setup-buildx-action@v3

      - name: Extract metadata
        id: meta
        uses: docker/metadata-action@v5
        with:
          images: ${{ env.REGISTRY }}/${{ env.IMAGE_NAME }}
          tags: |
            type=ref,event=branch
            type=ref,event=pr
            type=semver,pattern={{version}}
            type=semver,pattern={{major}}.{{minor}}
            type=semver,pattern={{major}}
            type=sha,prefix={{branch}}-
            type=raw,value=latest,enable={{is_default_branch}}

      - name: Build container image (status check)
        uses: docker/build-push-action@v5
        with:
          context: .
          platforms: linux/amd64,linux/arm64
          push: false
          tags: ${{ steps.meta.outputs.tags }}
          labels: ${{ steps.meta.outputs.labels }}
          cache-from: type=gha
          cache-to: type=gha,mode=max
          build-args: |
            BUILDKIT_INLINE_CACHE=1

  publish:
    runs-on: ubuntu-latest
    needs: build
    if: startsWith(github.ref, 'refs/tags/v')
    permissions:
      contents: read
      packages: write

    steps:
      - name: Checkout repository
        uses: actions/checkout@v4

      - name: Log in to Container Registry
        uses: docker/login-action@v3
        with:
          registry: ${{ env.REGISTRY }}
          username: ${{ github.actor }}
          password: ${{ secrets.GITHUB_TOKEN }}

      - name: Set up Docker Buildx
        uses: docker/setup-buildx-action@v3

      - name: Extract metadata
        id: meta
        uses: docker/metadata-action@v5
        with:
          images: ${{ env.REGISTRY }}/${{ env.IMAGE_NAME }}
          tags: |
<<<<<<< HEAD
            type=ref,event=branch
            type=ref,event=pr,prefix=pr-
            type=semver,pattern={{version}}
            type=semver,pattern={{major}}.{{minor}}
            type=semver,pattern={{major}}
            type=sha,prefix={{branch}}-,enable={{is_default_branch}}
            type=sha,prefix=pr-{{number}}-,enable=${{ github.event_name == 'pull_request' }}
=======
            type=semver,pattern={{version}}
            type=semver,pattern={{major}}.{{minor}}
            type=semver,pattern={{major}}
>>>>>>> c750355c
            type=raw,value=latest,enable={{is_default_branch}}

      - name: Build and push container image
        uses: docker/build-push-action@v5
        with:
          context: .
          platforms: linux/amd64,linux/arm64
          push: true
          tags: ${{ steps.meta.outputs.tags }}
          labels: ${{ steps.meta.outputs.labels }}
          cache-from: type=gha
          cache-to: type=gha,mode=max
          build-args: |
            BUILDKIT_INLINE_CACHE=1

      - name: Generate build summary
        run: |
          echo "## Container Image Published" >> $GITHUB_STEP_SUMMARY
          echo "" >> $GITHUB_STEP_SUMMARY
          echo "🎉 Successfully built and published container image!" \
            >> $GITHUB_STEP_SUMMARY
          echo "" >> $GITHUB_STEP_SUMMARY
          echo "### Image Details" >> $GITHUB_STEP_SUMMARY
          echo "- **Registry**: \`${{ env.REGISTRY }}\`" \
            >> $GITHUB_STEP_SUMMARY
          echo "- **Repository**: \`${{ env.IMAGE_NAME }}\`" \
            >> $GITHUB_STEP_SUMMARY
          echo "- **Tags**: \`${{ steps.meta.outputs.tags }}\`" \
            >> $GITHUB_STEP_SUMMARY
          echo "" >> $GITHUB_STEP_SUMMARY
          echo "### Usage" >> $GITHUB_STEP_SUMMARY
          echo "Pull the image:" >> $GITHUB_STEP_SUMMARY
          echo "\`\`\`bash" >> $GITHUB_STEP_SUMMARY
          echo "docker pull ${{ env.REGISTRY }}/${{ env.IMAGE_NAME }}:latest" \
            >> $GITHUB_STEP_SUMMARY
          echo "\`\`\`" >> $GITHUB_STEP_SUMMARY
          echo "" >> $GITHUB_STEP_SUMMARY
          echo "### Minikube Deployment" >> $GITHUB_STEP_SUMMARY
          echo "Use with Minikube:" >> $GITHUB_STEP_SUMMARY
          echo "\`\`\`bash" >> $GITHUB_STEP_SUMMARY
          echo "export IMAGE_REGISTRY=${{ env.REGISTRY }}/${{ env.IMAGE_NAME }}" \
            >> $GITHUB_STEP_SUMMARY
          echo "make minikube-deploy-registry" >> $GITHUB_STEP_SUMMARY
          echo "\`\`\`" >> $GITHUB_STEP_SUMMARY<|MERGE_RESOLUTION|>--- conflicted
+++ resolved
@@ -47,11 +47,12 @@
           images: ${{ env.REGISTRY }}/${{ env.IMAGE_NAME }}
           tags: |
             type=ref,event=branch
-            type=ref,event=pr
+            type=ref,event=pr,prefix=pr-
             type=semver,pattern={{version}}
             type=semver,pattern={{major}}.{{minor}}
             type=semver,pattern={{major}}
-            type=sha,prefix={{branch}}-
+            type=sha,prefix={{branch}}-,enable={{is_default_branch}}
+            type=sha,prefix=pr-{{number}}-,enable=${{ github.event_name == 'pull_request' }}
             type=raw,value=latest,enable={{is_default_branch}}
 
       - name: Build container image (status check)
@@ -95,19 +96,9 @@
         with:
           images: ${{ env.REGISTRY }}/${{ env.IMAGE_NAME }}
           tags: |
-<<<<<<< HEAD
-            type=ref,event=branch
-            type=ref,event=pr,prefix=pr-
             type=semver,pattern={{version}}
             type=semver,pattern={{major}}.{{minor}}
             type=semver,pattern={{major}}
-            type=sha,prefix={{branch}}-,enable={{is_default_branch}}
-            type=sha,prefix=pr-{{number}}-,enable=${{ github.event_name == 'pull_request' }}
-=======
-            type=semver,pattern={{version}}
-            type=semver,pattern={{major}}.{{minor}}
-            type=semver,pattern={{major}}
->>>>>>> c750355c
             type=raw,value=latest,enable={{is_default_branch}}
 
       - name: Build and push container image
